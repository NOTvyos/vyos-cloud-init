# PyPI requirements for cloud-init integration testing
# https://cloudinit.readthedocs.io/en/latest/topics/tests.html
#
# Note: Changes to this requirements may require updates to
# the packages/pkg-deps.json file as well.
#

unittest2
# ec2 backend
boto3==1.5.9

# ssh communication
<<<<<<< HEAD
paramiko==2.4.2
=======
paramiko==2.4.1

>>>>>>> 833adcdf

# lxd backend
# 04/03/2018: enables use of lxd 3.0
git+https://github.com/lxc/pylxd.git@4b8ab1802f9aee4eb29cf7b119dae0aa47150779

# finds latest image information
git+https://git.launchpad.net/simplestreams<|MERGE_RESOLUTION|>--- conflicted
+++ resolved
@@ -10,12 +10,7 @@
 boto3==1.5.9
 
 # ssh communication
-<<<<<<< HEAD
 paramiko==2.4.2
-=======
-paramiko==2.4.1
-
->>>>>>> 833adcdf
 
 # lxd backend
 # 04/03/2018: enables use of lxd 3.0
