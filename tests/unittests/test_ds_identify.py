--- conflicted
+++ resolved
@@ -140,12 +140,8 @@
             {'name': 'blkid', 'out': BLKID_EFI_ROOT},
             {'name': 'ovf_vmware_transport_guestinfo',
              'out': 'No value found', 'ret': 1},
-<<<<<<< HEAD
-
-=======
             {'name': 'dmi_decode', 'ret': 1,
              'err': 'No dmidecode program. ERROR.'},
->>>>>>> 13e82554
         ]
 
         written = [d['name'] for d in mocks]
