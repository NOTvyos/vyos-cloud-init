--- conflicted
+++ resolved
@@ -60,11 +60,7 @@
             md = {}
             if parse_cmdline_data(self.cmdline_id, md):
                 found.append("cmdline")
-<<<<<<< HEAD
-                mydata = _merge_new_seed({'meta-data': md})
-=======
                 mydata = _merge_new_seed(mydata, {'meta-data': md})
->>>>>>> 5b3cad36
         except:
             util.logexc(LOG, "Unable to parse command line data")
             return False
@@ -73,17 +69,6 @@
         pp2d_kwargs = {'required': ['user-data', 'meta-data'],
                        'optional': ['vendor-data', 'network-config']}
 
-<<<<<<< HEAD
-        try:
-            seeded = util.pathprefix2dict(self.seed_dir, **pp2d_kwargs)
-            found.append(self.seed_dir)
-            LOG.debug("Using seeded data from %s", self.seed_dir)
-        except ValueError as e:
-            pass
-
-        if self.seed_dir in found:
-            mydata = _merge_new_seed(mydata, seeded)
-=======
         for path in self.seed_dirs:
             try:
                 seeded = util.pathprefix2dict(path, **pp2d_kwargs)
@@ -93,7 +78,6 @@
                 break
             except ValueError as e:
                 pass
->>>>>>> 5b3cad36
 
         # If the datasource config had a 'seedfrom' entry, then that takes
         # precedence over a 'seedfrom' that was found in a filesystem
@@ -206,22 +190,12 @@
         # if this is the local datasource or 'seedfrom' was used
         # and the source of the seed was self.dsmode.
         # Then see if there is network config to apply.
-<<<<<<< HEAD
-=======
         # note this is obsolete network-interfaces style seeding.
->>>>>>> 5b3cad36
         if self.dsmode in ("local", seeded_network):
             if mydata['meta-data'].get('network-interfaces'):
                 LOG.debug("Updating network interfaces from %s", self)
                 self.distro.apply_network(
                     mydata['meta-data']['network-interfaces'])
-<<<<<<< HEAD
-            elif mydata.get('network-config'):
-                LOG.debug("Updating network config from %s", self)
-                self.distro.apply_network_config(mydata['network-config'],
-                                                 bring_up=False)
-=======
->>>>>>> 5b3cad36
 
         if mydata['meta-data']['dsmode'] == self.dsmode:
             self.seed = ",".join(found)
@@ -321,17 +295,12 @@
 
 def _merge_new_seed(cur, seeded):
     ret = cur.copy()
-<<<<<<< HEAD
-    ret['meta-data'] = util.mergemanydict([cur['meta-data'],
-                                          util.load_yaml(seeded['meta-data'])])
-=======
 
     newmd = seeded.get('meta-data', {})
     if not isinstance(seeded['meta-data'], dict):
         newmd = util.load_yaml(seeded['meta-data'])
     ret['meta-data'] = util.mergemanydict([cur['meta-data'], newmd])
 
->>>>>>> 5b3cad36
     if seeded.get('network-config'):
         ret['network-config'] = util.load_yaml(seeded['network-config'])
 
