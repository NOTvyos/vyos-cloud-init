--- conflicted
+++ resolved
@@ -62,11 +62,7 @@
                 value = " ".join(value)
             if '_' in key:
                 key = key.replace('_', '-')
-<<<<<<< HEAD
-            content.append("    {} {}".format(key, value))
-=======
-            content += "    {0} {1}\n".format(key, value)
->>>>>>> 22a93665
+            content.append("    {0} {1}".format(key, value))
 
     return sorted(content)
 
@@ -95,18 +91,11 @@
         ignore_map.append('mac_address')
 
     for key, value in iface.items():
-<<<<<<< HEAD
         if not value or key in ignore_map:
             continue
         if type(value) == list:
             value = " ".join(value)
-        content.append("    {} {}".format(renames.get(key, key), value))
-=======
-        if value and key not in ignore_map:
-            if type(value) == list:
-                value = " ".join(value)
-            content += "    {0} {1}\n".format(key, value)
->>>>>>> 22a93665
+        content.append("    {0} {1}".format(renames.get(key, key), value))
 
     return sorted(content)
 
