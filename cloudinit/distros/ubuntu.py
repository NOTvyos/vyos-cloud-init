--- conflicted
+++ resolved
@@ -30,15 +30,9 @@
         }
         self.renderer_configs = {
             "eni": {"eni_path": self.network_conf_fn["eni"],
-<<<<<<< HEAD
-                    "eni_header": debian.ENI_HEADER},
-            "netplan": {"netplan_path": self.network_conf_fn["netplan"],
-                        "netplan_header": debian.ENI_HEADER,
-=======
                     "eni_header": debian.NETWORK_FILE_HEADER},
             "netplan": {"netplan_path": self.network_conf_fn["netplan"],
                         "netplan_header": debian.NETWORK_FILE_HEADER,
->>>>>>> 13e82554
                         "postcmds": True}
         }
 
