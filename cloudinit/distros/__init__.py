--- conflicted
+++ resolved
@@ -24,15 +24,11 @@
 from StringIO import StringIO
 
 import abc
-<<<<<<< HEAD
-import pwd
 import grp
 import os
-=======
-import os
+import pwd
 import re
 
->>>>>>> 56979d20
 from cloudinit import importer
 from cloudinit import log as logging
 from cloudinit import util
