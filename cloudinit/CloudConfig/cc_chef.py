# vi: ts=4 expandtab
#
#    Author: Avishai Ish-Shalom <avishai@fewbytes.com>
#
#    This program is free software: you can redistribute it and/or modify
#    it under the terms of the GNU General Public License version 3, as
#    published by the Free Software Foundation.
#
#    This program is distributed in the hope that it will be useful,
#    but WITHOUT ANY WARRANTY; without even the implied warranty of
#    MERCHANTABILITY or FITNESS FOR A PARTICULAR PURPOSE.  See the
#    GNU General Public License for more details.
#
#    You should have received a copy of the GNU General Public License
#    along with this program.  If not, see <http://www.gnu.org/licenses/>.
import os
import pwd
import socket
import subprocess
import StringIO
import ConfigParser
import cloudinit.CloudConfig as cc
import cloudinit.util as util

ruby_packages = {'1.8': ('ruby', 'rubygems', 'ruby-dev', 'libopenssl-ruby'),
        '1.9.1': ('ruby1.9.1', 'ruby1.9.1-dev', 'libruby1.9.1'),
        '1.9': ('ruby1.9', 'ruby1.9-dev', 'libruby1.9') }

def handle(name,cfg,cloud,log,args):
    # If there isn't a chef key in the configuration don't do anything
    if not cfg.has_key('chef'): return
    chef_cfg = cfg['chef']

    # Install chef packages from selected source
    install_type = util.get_cfg_option_str(chef_cfg, "install_type", "packages")
    if not os.path.isfile('/usr/bin/chef-client'):
        if install_type == "gems":
            if chef_cfg.has_key('version'):
                chef_version = chef_cfg['version']
            else:
                chef_version = None
            install_chef_from_gems(
                    util.get_cfg_option_str(chef_cfg, 'ruby_version', '1.8'),
                    chef_version)
        else:
            cc.install_packages(('chef',))

    # set the validation cert
    if chef_cfg.has_key('validation_cert'):
        with open('/etc/chef/validation.pem', 'w') as validation_cert_fh:
            validation_cert_fh.write(chef_cfg['validation_cert'])

    validation_name = chef_cfg.get('validation_name','chef-validator')
    # create the chef config from template
    util.render_to_file('chef_client.rb', '/etc/chef/client.rb',
            {'server_url': chef_cfg['server_url'], 
             'validation_name': chef_cfg['validation_name']})

    chef_args = ['-d']
    # set the firstboot json
    if chef_cfg.has_key('run_list'):
        with open('/etc/chef/firstboot.json', 'w') as firstboot_json_fh:
            firstboot_json_fh.write("{\n\"run_list\":\n[\n")
<<<<<<< HEAD
            for runlist_item in chef_cfg['run_list']:
                firstboot_json_fh.write("\"" + runlist_item + "\"\n")
            firstboot_json_fh.write("]\n}")

=======
            firstboot_json_fh.write(
                    ",\n".join(["\"%s\"" % runlist_item for runlist_item in chef_cfg['run_list']])
                    )
            firstboot_json_fh.write("]\n\}")
>>>>>>> 57cf3d3d
        chef_args.append('-j /etc/chef/firstboot.json')

    # and finally, run chef
    log.debug("running chef-client %s" % chef_args)
    subprocess.check_call(['/usr/bin/chef-client'] + chef_args)

def install_chef_from_gems(ruby_version, chef_version = None):
    cc.install_packages(ruby_packages[ruby_version])
    gem_bin = get_gem_bin()
    if not os.path.exists('/usr/bin/gem'): os.symlink(gem_bin, '/usr/bin/gem')
    chef_version_arg = ""
    if chef_version: chef_version_arg = "-v %s" % chef_version
    subprocess.check_call([gem_bin,'install','chef',chef_version_arg, '--no-ri','--no-rdoc','--no-test','-q'])
    os.mkdirs('/etc/chef', '/var/log/chef', '/var/lib/chef', '/var/cache/chef', '/var/backups/chef', '/var/run/chef')
    os.symlink('/var/lib/gem/%s/bin/chef-client' % ruby_version, '/usr/bin/chef-client')
    # Ohai ruby plugin breaks if there is no ruby or gem binaries at /usr/bin, so
    try: os.symlink('/usr/bin/gem%s' % ruby_version, '/usr/bin/gem')
    except: pass
    try: os.symlink('/usr/bin/ruby%s' % ruby_version, '/usr/bin/ruby')
    except: pass

def get_gem_bin():
    return '/usr/bin/gem%s' % util.get_cfg_option_str(chef_cfg, 'ruby_version', '1.8')<|MERGE_RESOLUTION|>--- conflicted
+++ resolved
@@ -61,17 +61,10 @@
     if chef_cfg.has_key('run_list'):
         with open('/etc/chef/firstboot.json', 'w') as firstboot_json_fh:
             firstboot_json_fh.write("{\n\"run_list\":\n[\n")
-<<<<<<< HEAD
-            for runlist_item in chef_cfg['run_list']:
-                firstboot_json_fh.write("\"" + runlist_item + "\"\n")
-            firstboot_json_fh.write("]\n}")
-
-=======
             firstboot_json_fh.write(
                     ",\n".join(["\"%s\"" % runlist_item for runlist_item in chef_cfg['run_list']])
                     )
             firstboot_json_fh.write("]\n\}")
->>>>>>> 57cf3d3d
         chef_args.append('-j /etc/chef/firstboot.json')
 
     # and finally, run chef
